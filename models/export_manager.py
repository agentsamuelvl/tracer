--- conflicted
+++ resolved
@@ -1,363 +1,357 @@
-# models/export_manager.py
-
-import cv2
-import numpy as np
-from pathlib import Path
-from datetime import datetime
-from tkinter import filedialog, messagebox
-from models.bitmap_to_svg import BitmapToSVG
-from models.resize_image import ResizeBitMap
-
-
-class ExportManager:
-    """Handles all export operations for tool outlines"""
-    
-    def __init__(self):
-        self.svg_converter = BitmapToSVG()
-        self.last_export_path = None
-        self.export_history = []
-<<<<<<< HEAD
-        self.use_potrace = True  # Enable/disable Potrace usage
-    
-    def get_potrace_path(self):
-        """Get path to Potrace executable"""
-        try:
-            if getattr(sys, 'frozen', False):
-                # Running as executable
-                base_path = Path(sys._MEIPASS)
-                potrace_path = base_path / "utils" / "potrace.exe"
-            else:
-                # Running in development
-                script_dir = Path(__file__).parent.parent
-                tools_dir = script_dir / "utils"
-                potrace_path = tools_dir / "potrace.exe"
-            
-            if potrace_path.exists():
-                return str(potrace_path)
-            else:
-                print(f"Potrace not found at: {potrace_path}")
-                return None
-        except Exception as e:
-            print(f"Error locating Potrace: {e}")
-            return None
-=======
->>>>>>> cc38ae41
-    
-    def export_with_dialog(self, bitmap_data, export_settings):
-        """
-        Export tool outline with user file selection
-        
-        Args:
-            bitmap_data: Dict containing bitmap and metadata
-            export_settings: Dict containing export parameters
-            
-        Returns:
-            Dict with export results or None if failed/cancelled
-        """
-        try:
-            # Validate inputs
-            validation_result = self._validate_export_data(bitmap_data, export_settings)
-            if not validation_result['valid']:
-                self._show_error("Export Validation Failed", validation_result['message'])
-                return None
-            
-            # Prepare bitmap for export
-            processed_bitmap = self._prepare_bitmap_for_export(bitmap_data, export_settings)
-            if processed_bitmap is None:
-                self._show_error("Bitmap Processing Failed", "Could not process bitmap for export")
-                return None
-            
-            # Generate suggested filename
-            suggested_filename = self._generate_filename(export_settings)
-            
-            # Show file dialog
-            file_path = self._show_save_dialog(suggested_filename)
-            if not file_path:
-                return None  # User cancelled
-            
-            # Convert to SVG
-            svg_content = self.svg_converter.bitmap_to_svg_simple(
-                processed_bitmap, 
-                export_settings['dpi'], 
-                None  # Pass None for output_path since we'll save it ourselves
-            )
-
-            if not svg_content:
-                self._show_error("SVG Conversion Failed", "Could not convert bitmap to SVG")
-                return None
-            
-            # Save SVG file only
-            export_result = self._save_svg_file(
-                file_path, 
-                svg_content, 
-                export_settings
-            )
-            
-            if export_result['success']:
-                # Update history and settings
-                self.last_export_path = export_result['svg_path']
-                self.export_history.append(export_result)
-                
-                # Show success message
-                self._show_success(export_result)
-                
-            return export_result
-            
-        except Exception as e:
-            error_msg = f"Unexpected error during export: {e}"
-            print(f"ERROR: {error_msg}")
-            self._show_error("Export Error", error_msg)
-            import traceback
-            traceback.print_exc()
-            return None
-    
-<<<<<<< HEAD
-    def _convert_with_potrace(self, bitmap, export_settings):
-        """Convert bitmap to SVG using Potrace"""
-        try:
-            potrace_path = self.get_potrace_path()
-            if not potrace_path:
-                print("Potrace not available, falling back to built-in converter")
-                return self._convert_with_builtin(bitmap, export_settings)
-            
-            # Create temporary files
-            temp_dir = Path.cwd() / "temp"
-            temp_dir.mkdir(exist_ok=True)
-            
-            timestamp = datetime.now().strftime("%Y%m%d_%H%M%S")
-            temp_bmp = temp_dir / f"temp_{timestamp}.pbm"
-            temp_svg = temp_dir / f"temp_{timestamp}.svg"
-            
-            try:
-                cv2.imwrite(str(temp_bmp), bitmap) 
-                
-                # Run Potrace
-                potrace_result = self._run_potrace(potrace_path, temp_bmp, temp_svg, export_settings)
-                
-                if potrace_result and temp_svg.exists():
-                    # Read the generated SVG
-                    with open(temp_svg, 'r', encoding='utf-8') as f:
-                        svg_content = f.read()
-                    
-                    print("Successfully converted with Potrace")
-                    return svg_content
-                else:
-                    print("Potrace conversion failed, falling back to built-in")
-                    return self._convert_with_builtin(bitmap, export_settings)
-                    
-            finally:
-                # Clean up temporary files
-                for temp_file in [temp_bmp, temp_svg]:
-                    if temp_file.exists():
-                        temp_file.unlink()
-                        
-        except Exception as e:
-            print(f"Error in Potrace conversion: {e}")
-            return self._convert_with_builtin(bitmap, export_settings)
-    
-
-    def _run_potrace(self, potrace_path, input_pbm, output_svg, export_settings):
-        """Run Potrace executable"""
-        try:
-            import subprocess
-            import sys
-            
-            # Potrace command line options
-            cmd = [
-                potrace_path,
-                str(input_pbm),
-                "-s",  # SVG output
-                "-o", str(output_svg),
-                "--tight",  # Tight bounding box
-                "-t", "2",  # Suppress speckles (2 pixel threshold)
-                "--invert",  # Invert colors (black on white)
-            ]
-            
-            # Add DPI scaling if needed
-            dpi = export_settings.get('dpi', 96)
-            if dpi != 72:
-                cmd.extend(["-r", str(int(dpi))])
-            
-            print(f"Running Potrace: {' '.join(cmd)}")
-            
-            # Run Potrace without showing window
-            result = subprocess.run(
-                cmd,
-                capture_output=True,
-                text=True,
-                timeout=30,
-                creationflags=subprocess.CREATE_NO_WINDOW if sys.platform == "win32" else 0
-            )
-            
-            if result.returncode == 0:
-                print("Potrace completed successfully")
-                return True
-            else:
-                print(f"Potrace failed with return code {result.returncode}")
-                print(f"Error output: {result.stderr}")
-                return False
-                
-        except subprocess.TimeoutExpired:
-            print("Potrace timed out")
-            return False
-        except Exception as e:
-            print(f"Error running Potrace: {e}")
-            return False
-    
-    def _convert_with_builtin(self, bitmap, export_settings):
-        """Fallback: Convert using built-in SVG converter"""
-        try:
-            print("Using built-in SVG converter")
-            return self.svg_converter.bitmap_to_svg_simple(
-                bitmap, 
-                export_settings['dpi'], 
-                None  # Don't save, just return content
-            )
-        except Exception as e:
-            print(f"Built-in converter failed: {e}")
-            return None
-    
-    # ... rest of your existing methods stay the same ...
-    
-=======
->>>>>>> cc38ae41
-    def _validate_export_data(self, bitmap_data, export_settings):
-        """Validate that we have all required data for export"""
-        
-        # Check bitmap data
-        if not bitmap_data or 'bitmap' not in bitmap_data:
-            return {'valid': False, 'message': 'No bitmap data available for export.\n\nPlease capture and process an image first.'}
-        
-        if bitmap_data['bitmap'] is None:
-            return {'valid': False, 'message': 'Bitmap is empty.\n\nPlease capture and process an image first.'}
-        
-        # Check scale information
-        if 'pixels_per_inch' not in bitmap_data or bitmap_data['pixels_per_inch'] is None:
-            return {'valid': False, 'message': 'No scale information available.\n\nMake sure ArUco markers are detected properly.'}
-        
-        # Check export settings
-        required_settings = ['dpi', 'tolerance_mm']
-        for setting in required_settings:
-            if setting not in export_settings:
-                return {'valid': False, 'message': f'Missing export setting: {setting}'}
-        
-        return {'valid': True, 'message': 'Validation passed'}
-    
-    def _prepare_bitmap_for_export(self, bitmap_data, export_settings):
-        """Prepare and resize bitmap for export"""
-        try:
-            bitmap = bitmap_data['bitmap']
-            pixels_per_inch = bitmap_data['pixels_per_inch']
-            target_dpi = export_settings['dpi']
-            
-            print(f"Preparing bitmap for export:")
-            print(f"  Original shape: {bitmap.shape}")
-            print(f"  Pixels per inch: {pixels_per_inch}")
-            print(f"  Target DPI: {target_dpi}")
-            
-            # Create resizer and resize to target DPI
-            resizer = ResizeBitMap(bitmap, pixels_per_inch)
-            resized_bitmap = resizer.resize_bitmap_to_dpi(target_dpi)
-            
-            print(f"  Resized shape: {resized_bitmap.shape}")
-            
-            return resized_bitmap
-            
-        except Exception as e:
-            print(f"Error preparing bitmap: {e}")
-            return None
-    
-    def _generate_filename(self, export_settings):
-        """Generate a descriptive filename with timestamp and settings"""
-        timestamp = datetime.now().strftime("%Y%m%d_%H%M%S")
-        
-        # Include tolerance if specified
-        tolerance = export_settings.get('tolerance_mm', 0)
-        if tolerance > 0:
-            tolerance_str = f"_tol{tolerance:.1f}mm"
-        else:
-            tolerance_str = ""
-        
-        # Include DPI
-        dpi = export_settings.get('dpi', 96)
-        dpi_str = f"_{dpi}dpi"
-        
-        return f"tool_outline{tolerance_str}{dpi_str}_{timestamp}.svg"
-    
-    def _show_save_dialog(self, suggested_filename):
-        """Show file save dialog"""
-        try:
-            return filedialog.asksaveasfilename(
-                title="Export Tool Outline as SVG",
-                defaultextension=".svg",
-                initialfile=suggested_filename,
-                filetypes=[
-                    ("SVG files", "*.svg"),
-                    ("All files", "*.*")
-                ],
-                confirmoverwrite=True
-            )
-        except Exception as e:
-            print(f"Error showing save dialog: {e}")
-            return None
-    
-    def _save_svg_file(self, file_path, svg_content, export_settings):
-        """Save SVG file only"""
-        export_result = {
-            'success': False,
-            'svg_path': None,
-            'timestamp': datetime.now(),
-            'settings': export_settings.copy()
-        }
-        
-        try:
-            file_path = Path(file_path)
-            
-            # Save main SVG file
-            svg_path = self.svg_converter._save_svg_file(svg_content, file_path)
-            if not svg_path:
-                return export_result
-            
-            export_result['svg_path'] = svg_path
-            export_result['success'] = True
-            
-            print(f"SVG exported successfully: {svg_path}")
-            return export_result
-            
-        except Exception as e:
-            print(f"Error saving SVG file: {e}")
-            return export_result
-    
-    def _show_error(self, title, message):
-        """Show error message to user"""
-        try:
-            messagebox.showerror(title, message)
-        except:
-            print(f"Error: {title} - {message}")
-    
-    def _show_success(self, export_result):
-        """Show success message to user"""
-        try:
-            svg_path = Path(export_result['svg_path'])
-            file_size = svg_path.stat().st_size
-            
-            message = (
-                f"Export completed successfully!\n\n"
-                f"File saved: {svg_path.name} ({file_size:,} bytes)\n"
-                f"Location: {svg_path.parent}"
-            )
-            
-            messagebox.showinfo("Export Successful", message)
-            
-        except Exception as e:
-            print(f"Could not show success message: {e}")
-    
-    def get_export_history(self):
-        """Get list of recent exports"""
-        return self.export_history.copy()
-    
-    def get_last_export_directory(self):
-        """Get directory of last export for convenience"""
-        if self.last_export_path:
-            return str(Path(self.last_export_path).parent)
+# models/export_manager.py
+
+import cv2
+import numpy as np
+from pathlib import Path
+from datetime import datetime
+from tkinter import filedialog, messagebox
+from models.bitmap_to_svg import BitmapToSVG
+from models.resize_image import ResizeBitMap
+
+
+class ExportManager:
+    """Handles all export operations for tool outlines"""
+    
+    def __init__(self):
+        self.svg_converter = BitmapToSVG()
+        self.last_export_path = None
+        self.export_history = []
+        self.use_potrace = True  # Enable/disable Potrace usage
+    
+    def get_potrace_path(self):
+        """Get path to Potrace executable"""
+        try:
+            if getattr(sys, 'frozen', False):
+                # Running as executable
+                base_path = Path(sys._MEIPASS)
+                potrace_path = base_path / "utils" / "potrace.exe"
+            else:
+                # Running in development
+                script_dir = Path(__file__).parent.parent
+                tools_dir = script_dir / "utils"
+                potrace_path = tools_dir / "potrace.exe"
+            
+            if potrace_path.exists():
+                return str(potrace_path)
+            else:
+                print(f"Potrace not found at: {potrace_path}")
+                return None
+        except Exception as e:
+            print(f"Error locating Potrace: {e}")
+            return None
+    
+    def export_with_dialog(self, bitmap_data, export_settings):
+        """
+        Export tool outline with user file selection
+        
+        Args:
+            bitmap_data: Dict containing bitmap and metadata
+            export_settings: Dict containing export parameters
+            
+        Returns:
+            Dict with export results or None if failed/cancelled
+        """
+        try:
+            # Validate inputs
+            validation_result = self._validate_export_data(bitmap_data, export_settings)
+            if not validation_result['valid']:
+                self._show_error("Export Validation Failed", validation_result['message'])
+                return None
+            
+            # Prepare bitmap for export
+            processed_bitmap = self._prepare_bitmap_for_export(bitmap_data, export_settings)
+            if processed_bitmap is None:
+                self._show_error("Bitmap Processing Failed", "Could not process bitmap for export")
+                return None
+            
+            # Generate suggested filename
+            suggested_filename = self._generate_filename(export_settings)
+            
+            # Show file dialog
+            file_path = self._show_save_dialog(suggested_filename)
+            if not file_path:
+                return None  # User cancelled
+            
+            # Convert to SVG
+            svg_content = self.svg_converter.bitmap_to_svg_simple(
+                processed_bitmap, 
+                export_settings['dpi'], 
+                None  # Pass None for output_path since we'll save it ourselves
+            )
+
+            if not svg_content:
+                self._show_error("SVG Conversion Failed", "Could not convert bitmap to SVG")
+                return None
+            
+            # Save SVG file only
+            export_result = self._save_svg_file(
+                file_path, 
+                svg_content, 
+                export_settings
+            )
+            
+            if export_result['success']:
+                # Update history and settings
+                self.last_export_path = export_result['svg_path']
+                self.export_history.append(export_result)
+                
+                # Show success message
+                self._show_success(export_result)
+                
+            return export_result
+            
+        except Exception as e:
+            error_msg = f"Unexpected error during export: {e}"
+            print(f"ERROR: {error_msg}")
+            self._show_error("Export Error", error_msg)
+            import traceback
+            traceback.print_exc()
+            return None
+    
+    def _convert_with_potrace(self, bitmap, export_settings):
+        """Convert bitmap to SVG using Potrace"""
+        try:
+            potrace_path = self.get_potrace_path()
+            if not potrace_path:
+                print("Potrace not available, falling back to built-in converter")
+                return self._convert_with_builtin(bitmap, export_settings)
+            
+            # Create temporary files
+            temp_dir = Path.cwd() / "temp"
+            temp_dir.mkdir(exist_ok=True)
+            
+            timestamp = datetime.now().strftime("%Y%m%d_%H%M%S")
+            temp_bmp = temp_dir / f"temp_{timestamp}.pbm"
+            temp_svg = temp_dir / f"temp_{timestamp}.svg"
+            
+            try:
+                cv2.imwrite(str(temp_bmp), bitmap) 
+                
+                # Run Potrace
+                potrace_result = self._run_potrace(potrace_path, temp_bmp, temp_svg, export_settings)
+                
+                if potrace_result and temp_svg.exists():
+                    # Read the generated SVG
+                    with open(temp_svg, 'r', encoding='utf-8') as f:
+                        svg_content = f.read()
+                    
+                    print("Successfully converted with Potrace")
+                    return svg_content
+                else:
+                    print("Potrace conversion failed, falling back to built-in")
+                    return self._convert_with_builtin(bitmap, export_settings)
+                    
+            finally:
+                # Clean up temporary files
+                for temp_file in [temp_bmp, temp_svg]:
+                    if temp_file.exists():
+                        temp_file.unlink()
+                        
+        except Exception as e:
+            print(f"Error in Potrace conversion: {e}")
+            return self._convert_with_builtin(bitmap, export_settings)
+    
+
+    def _run_potrace(self, potrace_path, input_pbm, output_svg, export_settings):
+        """Run Potrace executable"""
+        try:
+            import subprocess
+            import sys
+            
+            # Potrace command line options
+            cmd = [
+                potrace_path,
+                str(input_pbm),
+                "-s",  # SVG output
+                "-o", str(output_svg),
+                "--tight",  # Tight bounding box
+                "-t", "2",  # Suppress speckles (2 pixel threshold)
+                "--invert",  # Invert colors (black on white)
+            ]
+            
+            # Add DPI scaling if needed
+            dpi = export_settings.get('dpi', 96)
+            if dpi != 72:
+                cmd.extend(["-r", str(int(dpi))])
+            
+            print(f"Running Potrace: {' '.join(cmd)}")
+            
+            # Run Potrace without showing window
+            result = subprocess.run(
+                cmd,
+                capture_output=True,
+                text=True,
+                timeout=30,
+                creationflags=subprocess.CREATE_NO_WINDOW if sys.platform == "win32" else 0
+            )
+            
+            if result.returncode == 0:
+                print("Potrace completed successfully")
+                return True
+            else:
+                print(f"Potrace failed with return code {result.returncode}")
+                print(f"Error output: {result.stderr}")
+                return False
+                
+        except subprocess.TimeoutExpired:
+            print("Potrace timed out")
+            return False
+        except Exception as e:
+            print(f"Error running Potrace: {e}")
+            return False
+    
+    def _convert_with_builtin(self, bitmap, export_settings):
+        """Fallback: Convert using built-in SVG converter"""
+        try:
+            print("Using built-in SVG converter")
+            return self.svg_converter.bitmap_to_svg_simple(
+                bitmap, 
+                export_settings['dpi'], 
+                None  # Don't save, just return content
+            )
+        except Exception as e:
+            print(f"Built-in converter failed: {e}")
+            return None
+    
+    # ... rest of your existing methods stay the same ...
+    
+    def _validate_export_data(self, bitmap_data, export_settings):
+        """Validate that we have all required data for export"""
+        
+        # Check bitmap data
+        if not bitmap_data or 'bitmap' not in bitmap_data:
+            return {'valid': False, 'message': 'No bitmap data available for export.\n\nPlease capture and process an image first.'}
+        
+        if bitmap_data['bitmap'] is None:
+            return {'valid': False, 'message': 'Bitmap is empty.\n\nPlease capture and process an image first.'}
+        
+        # Check scale information
+        if 'pixels_per_inch' not in bitmap_data or bitmap_data['pixels_per_inch'] is None:
+            return {'valid': False, 'message': 'No scale information available.\n\nMake sure ArUco markers are detected properly.'}
+        
+        # Check export settings
+        required_settings = ['dpi', 'tolerance_mm']
+        for setting in required_settings:
+            if setting not in export_settings:
+                return {'valid': False, 'message': f'Missing export setting: {setting}'}
+        
+        return {'valid': True, 'message': 'Validation passed'}
+    
+    def _prepare_bitmap_for_export(self, bitmap_data, export_settings):
+        """Prepare and resize bitmap for export"""
+        try:
+            bitmap = bitmap_data['bitmap']
+            pixels_per_inch = bitmap_data['pixels_per_inch']
+            target_dpi = export_settings['dpi']
+            
+            print(f"Preparing bitmap for export:")
+            print(f"  Original shape: {bitmap.shape}")
+            print(f"  Pixels per inch: {pixels_per_inch}")
+            print(f"  Target DPI: {target_dpi}")
+            
+            # Create resizer and resize to target DPI
+            resizer = ResizeBitMap(bitmap, pixels_per_inch)
+            resized_bitmap = resizer.resize_bitmap_to_dpi(target_dpi)
+            
+            print(f"  Resized shape: {resized_bitmap.shape}")
+            
+            return resized_bitmap
+            
+        except Exception as e:
+            print(f"Error preparing bitmap: {e}")
+            return None
+    
+    def _generate_filename(self, export_settings):
+        """Generate a descriptive filename with timestamp and settings"""
+        timestamp = datetime.now().strftime("%Y%m%d_%H%M%S")
+        
+        # Include tolerance if specified
+        tolerance = export_settings.get('tolerance_mm', 0)
+        if tolerance > 0:
+            tolerance_str = f"_tol{tolerance:.1f}mm"
+        else:
+            tolerance_str = ""
+        
+        # Include DPI
+        dpi = export_settings.get('dpi', 96)
+        dpi_str = f"_{dpi}dpi"
+        
+        return f"tool_outline{tolerance_str}{dpi_str}_{timestamp}.svg"
+    
+    def _show_save_dialog(self, suggested_filename):
+        """Show file save dialog"""
+        try:
+            return filedialog.asksaveasfilename(
+                title="Export Tool Outline as SVG",
+                defaultextension=".svg",
+                initialfile=suggested_filename,
+                filetypes=[
+                    ("SVG files", "*.svg"),
+                    ("All files", "*.*")
+                ],
+                confirmoverwrite=True
+            )
+        except Exception as e:
+            print(f"Error showing save dialog: {e}")
+            return None
+    
+    def _save_svg_file(self, file_path, svg_content, export_settings):
+        """Save SVG file only"""
+        export_result = {
+            'success': False,
+            'svg_path': None,
+            'timestamp': datetime.now(),
+            'settings': export_settings.copy()
+        }
+        
+        try:
+            file_path = Path(file_path)
+            
+            # Save main SVG file
+            svg_path = self.svg_converter._save_svg_file(svg_content, file_path)
+            if not svg_path:
+                return export_result
+            
+            export_result['svg_path'] = svg_path
+            export_result['success'] = True
+            
+            print(f"SVG exported successfully: {svg_path}")
+            return export_result
+            
+        except Exception as e:
+            print(f"Error saving SVG file: {e}")
+            return export_result
+    
+    def _show_error(self, title, message):
+        """Show error message to user"""
+        try:
+            messagebox.showerror(title, message)
+        except:
+            print(f"Error: {title} - {message}")
+    
+    def _show_success(self, export_result):
+        """Show success message to user"""
+        try:
+            svg_path = Path(export_result['svg_path'])
+            file_size = svg_path.stat().st_size
+            
+            message = (
+                f"Export completed successfully!\n\n"
+                f"File saved: {svg_path.name} ({file_size:,} bytes)\n"
+                f"Location: {svg_path.parent}"
+            )
+            
+            messagebox.showinfo("Export Successful", message)
+            
+        except Exception as e:
+            print(f"Could not show success message: {e}")
+    
+    def get_export_history(self):
+        """Get list of recent exports"""
+        return self.export_history.copy()
+    
+    def get_last_export_directory(self):
+        """Get directory of last export for convenience"""
+        if self.last_export_path:
+            return str(Path(self.last_export_path).parent)
         return None